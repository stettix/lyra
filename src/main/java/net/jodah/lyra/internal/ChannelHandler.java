package net.jodah.lyra.internal;

import java.lang.reflect.InvocationHandler;
import java.lang.reflect.Method;
import java.util.HashMap;
import java.util.Iterator;
import java.util.List;
import java.util.Map;
import java.util.concurrent.Callable;
import java.util.concurrent.CopyOnWriteArrayList;

import net.jodah.lyra.config.ChannelConfig;
import net.jodah.lyra.config.Config;
import net.jodah.lyra.event.ChannelListener;
import net.jodah.lyra.event.ConsumerListener;
import net.jodah.lyra.internal.util.Collections;
import net.jodah.lyra.internal.util.Exceptions;
import net.jodah.lyra.internal.util.Reflection;

import com.rabbitmq.client.AlreadyClosedException;
import com.rabbitmq.client.Channel;
import com.rabbitmq.client.ConfirmListener;
import com.rabbitmq.client.Consumer;
import com.rabbitmq.client.FlowListener;
import com.rabbitmq.client.ReturnListener;
import com.rabbitmq.client.ShutdownListener;
import com.rabbitmq.client.ShutdownSignalException;

/**
 * Handles channel method invocations.
 * 
 * @author Jonathan Halterman
 */
public class ChannelHandler extends RetryableResource implements InvocationHandler {
  private final ConnectionHandler connectionHandler;
  private final Config config;
  volatile long previousMaxDeliveryTag;
  volatile long maxDeliveryTag;
  Channel proxy;
  Channel delegate;

  // Recovery state
<<<<<<< HEAD
  private RetryStats recoveryStats;
=======
  private RecurringStats recoveryStats;
>>>>>>> 8923feb6
  private Map<String, Invocation> recoveryConsumers;
  private ShutdownSignalException lastShutdownSignal;

  // Delegate state
  private final Map<String, Invocation> consumerInvocations = Collections.synchronizedMap();
  private List<ConfirmListener> confirmListeners = new CopyOnWriteArrayList<ConfirmListener>();
  private List<FlowListener> flowListeners = new CopyOnWriteArrayList<FlowListener>();
  private List<ReturnListener> returnListeners = new CopyOnWriteArrayList<ReturnListener>();
  private boolean flowDisabled;
  private Invocation basicQos;
  private boolean confirmSelect;
  private boolean txSelect;

  public ChannelHandler(ConnectionHandler connectionHandler, Channel delegate, Config config) {
    this.connectionHandler = connectionHandler;
    this.delegate = delegate;
    this.config = config;

    ShutdownListener listener = new ChannelShutdownListener();
    shutdownListeners.add(listener);
    delegate.addShutdownListener(listener);
  }

  /**
   * Handles channel closures.
   */
  private class ChannelShutdownListener implements ShutdownListener {
    @Override
    public void shutdownCompleted(ShutdownSignalException e) {
      resourceClosed();
      if (!e.isInitiatedByApplication()) {
        log.error("Channel {} was closed unexpectedly", ChannelHandler.this);
        lastShutdownSignal = e;
        if (!Exceptions.isConnectionClosure(e) && canRecover())
          ConnectionHandler.RECOVERY_EXECUTORS.execute(new Runnable() {
            @Override
            public void run() {
              try {
                recoverChannel(true);
              } catch (Throwable ignore) {
              }
            }
          });
      }
    }
  }

  @Override
  public Object invoke(Object ignored, final Method method, final Object[] args) throws Throwable {
    if (closed && Channel.class.equals(method.getDeclaringClass()))
      throw new AlreadyClosedException("Attempt to use closed channel", proxy);

    Callable<Object> callable = new Callable<Object>() {
      @Override
      public Object call() throws Exception {
        if (ChannelConfig.class.equals(method.getDeclaringClass()))
          return Reflection.invoke(config, method, args);

        String methodName = method.getName();

        if ("basicAck".equals(methodName) || "basicNack".equals(methodName)
            || "basicReject".equals(methodName)) {
          long deliveryTag = (Long) args[0] - previousMaxDeliveryTag;
          if (deliveryTag > 0) {
            args[0] = deliveryTag;
          } else {
            return null;
          }
        } else if ("basicConsume".equals(methodName)) {
          Consumer consumer = (Consumer) args[args.length - 1];
          args[args.length - 1] = new ConsumerDelegate(ChannelHandler.this, consumer);
          String consumerTag = (String) Reflection.invoke(delegate, method, args);
          if (args.length > 3)
            args[2] = consumerTag;
          consumerInvocations.put(consumerTag, new Invocation(method, args));
          log.info("Created consumer-{} of {} via {}", consumerTag, args[0], ChannelHandler.this);
          return consumerTag;
        } else if ("basicCancel".equals(methodName) && args[0] != null)
          consumerInvocations.remove((String) args[0]);

        Object result = Reflection.invoke(delegate, method, args);

        if ("flow".equals(methodName))
          flowDisabled = !(Boolean) args[0];
        else if ("basicQos".equals(methodName)) {
          // Store non-global Qos
          if (args.length < 3 || !(Boolean) args[2])
            basicQos = new Invocation(method, args);
        } else if ("confirmSelect".equals(methodName))
          confirmSelect = true;
        else if ("txSelect".equals(methodName))
          txSelect = true;
        else if ("addConfirmListener".equals(methodName))
          confirmListeners.add((ConfirmListener) args[0]);
        else if ("addFlowListener".equals(methodName))
          flowListeners.add((FlowListener) args[0]);
        else if ("addReturnListener".equals(methodName))
          returnListeners.add((ReturnListener) args[0]);
        else if ("removeConfirmListener".equals(methodName))
          confirmListeners.remove((ConfirmListener) args[0]);
        else if ("removeFlowListener".equals(methodName))
          flowListeners.remove((FlowListener) args[0]);
        else if ("removeReturnListener".equals(methodName))
          returnListeners.remove((ReturnListener) args[0]);
        else if ("clearConfirmListeners".equals(methodName))
          confirmListeners.clear();
        else if ("clearFlowListeners".equals(methodName))
          flowListeners.clear();
        else if ("clearReturnListeners".equals(methodName))
          returnListeners.clear();

        return result;
      }

      @Override
      public String toString() {
        return Reflection.toString(method);
      }
    };

    return handleCommonMethods(delegate, method, args) ? null : callWithRetries(callable,
        config.getChannelRetryPolicy(), null, canRecover(), true);
  }

  @Override
  public String toString() {
    return String.format("channel-%s on %s", delegate.getChannelNumber(), connectionHandler);
  }

  @Override
  void afterClosure() {
    connectionHandler.removeChannel(delegate.getChannelNumber());
  }

  boolean canRecover() {
    return connectionHandler.canRecover() && config.getChannelRecoveryPolicy() != null
<<<<<<< HEAD
        && config.getChannelRecoveryPolicy().allowsRetries();
=======
        && config.getChannelRecoveryPolicy().allowsAttempts();
>>>>>>> 8923feb6
  }

  /**
   * Atomically recovers the channel.
   * 
   * @throws Exception when recovery fails due to a connection closure
   */
  synchronized void recoverChannel(boolean returnOnFailedRecovery) throws Exception {
    if (circuit.isClosed())
      return;

    if (recoveryStats == null) {
      recoveryConsumers = consumerInvocations.isEmpty() ? null : new HashMap<String, Invocation>(
          consumerInvocations);
<<<<<<< HEAD
      recoveryStats = new RetryStats(config.getChannelRecoveryPolicy());
=======
      recoveryStats = new RecurringStats(config.getChannelRecoveryPolicy());
>>>>>>> 8923feb6
      recoveryStats.incrementTime();
    } else if (recoveryStats.isPolicyExceeded()) {
      recoveryFailed(lastShutdownSignal);
      if (returnOnFailedRecovery)
        return;
    }

    try {
      delegate = callWithRetries(new Callable<Channel>() {
        @Override
        public Channel call() throws Exception {
          log.info("Recovering {} ", ChannelHandler.this);
          previousMaxDeliveryTag = maxDeliveryTag;
          Channel channel = connectionHandler.createChannel(delegate.getChannelNumber());
          migrateConfiguration(channel);
          return channel;
        }
      }, config.getChannelRecoveryPolicy(), recoveryStats, true, false);
      if (config.isConsumerRecoveryEnabled())
        recoverConsumers(recoveryConsumers);
      recoverySucceeded();
    } catch (Exception e) {
      ShutdownSignalException sse = Exceptions.extractCause(e, ShutdownSignalException.class);
      if (sse != null) {
        if (Exceptions.isConnectionClosure(sse))
          throw e;
      } else if (recoveryStats.isPolicyExceeded())
        recoveryFailed(e);
    }
  }

  @Override
  void resourceClosed() {
    circuit.open();
    synchronized (consumerInvocations) {
      for (Invocation invocation : consumerInvocations.values())
        ((ConsumerDelegate) invocation.args[invocation.args.length - 1]).close();
    }
  }

  /**
   * Migrates the channel's configuration to the given {@code channel}.
   */
  private void migrateConfiguration(Channel channel) throws Exception {
    channel.setDefaultConsumer(delegate.getDefaultConsumer());
    if (flowDisabled)
      channel.flow(false);
    if (basicQos != null)
      Reflection.invoke(channel, basicQos.method, basicQos.args);
    if (confirmSelect)
      channel.confirmSelect();
    if (txSelect)
      channel.txSelect();
    synchronized (shutdownListeners) {
      for (ShutdownListener listener : shutdownListeners)
        channel.addShutdownListener(listener);
    }
    for (ConfirmListener listener : confirmListeners)
      channel.addConfirmListener(listener);
    for (FlowListener listener : flowListeners)
      channel.addFlowListener(listener);
    for (ReturnListener listener : returnListeners)
      channel.addReturnListener(listener);
  }

  /**
   * Recovers the channel's consumers to given {@code channel}. If a consumer recovery fails due to
   * a channel closure, then we will not attempt to recover that consumer again.
   * 
   * @throws Exception when recovery fails due to a resource closure
   */
  private void recoverConsumers(Map<String, Invocation> consumers) throws Exception {
    if (consumers != null)
      for (Iterator<Map.Entry<String, Invocation>> it = consumers.entrySet().iterator(); it.hasNext();) {
        Map.Entry<String, Invocation> entry = it.next();
        Object[] args = entry.getValue().args;
        ConsumerDelegate consumer = (ConsumerDelegate) args[args.length - 1];

        try {
          for (ConsumerListener listener : config.getConsumerListeners())
            try {
              listener.onBeforeRecovery(consumer, proxy);
            } catch (Exception ignore) {
            }
          log.info("Recovering consumer-{} via {}", entry.getKey(), this);
          consumer.open();
          Reflection.invoke(delegate, entry.getValue().method, entry.getValue().args);
          for (ConsumerListener listener : config.getConsumerListeners())
            try {
              listener.onAfterRecovery(consumer, proxy);
            } catch (Exception ignore) {
            }
        } catch (Exception e) {
          ShutdownSignalException sse = Exceptions.extractCause(e, ShutdownSignalException.class);
          log.error("Failed to recover consumer-{} via {}", entry.getKey(), this, e);
          for (ConsumerListener listener : config.getConsumerListeners())
            try {
              listener.onRecoveryFailure(consumer, proxy, e);
            } catch (Exception ignore) {
            }
          if (sse != null) {
            if (!Exceptions.isConnectionClosure(sse))
              it.remove();
            throw e;
          }
        }
      }
  }

<<<<<<< HEAD
  private void recoveryFailed(Exception e) {
    log.error("Failed to recover {}", this, e);
    recoveryDone();
=======
  private void recoveryComplete() {
    recoveryStats = null;
    recoveryConsumers = null;
    lastShutdownSignal = null;
  }

  private void recoveryFailed(Exception e) {
    log.error("Failed to recover {}", this, e);
    recoveryComplete();
>>>>>>> 8923feb6
    interruptWaiters();
    for (ChannelListener listener : config.getChannelListeners())
      try {
        listener.onRecoveryFailure(proxy, e);
      } catch (Exception ignore) {
      }
  }

<<<<<<< HEAD
  private void recoveryDone() {
    recoveryStats = null;
    recoveryConsumers = null;
    lastShutdownSignal = null;
  }

  private void recoverySucceeded() {
    recoveryDone();
=======
  private void recoverySucceeded() {
    recoveryComplete();
>>>>>>> 8923feb6
    circuit.close();
    for (ChannelListener listener : config.getChannelListeners())
      try {
        listener.onRecovery(proxy);
      } catch (Exception ignore) {
      }
  }
}<|MERGE_RESOLUTION|>--- conflicted
+++ resolved
@@ -40,11 +40,7 @@
   Channel delegate;
 
   // Recovery state
-<<<<<<< HEAD
-  private RetryStats recoveryStats;
-=======
   private RecurringStats recoveryStats;
->>>>>>> 8923feb6
   private Map<String, Invocation> recoveryConsumers;
   private ShutdownSignalException lastShutdownSignal;
 
@@ -181,11 +177,7 @@
 
   boolean canRecover() {
     return connectionHandler.canRecover() && config.getChannelRecoveryPolicy() != null
-<<<<<<< HEAD
-        && config.getChannelRecoveryPolicy().allowsRetries();
-=======
         && config.getChannelRecoveryPolicy().allowsAttempts();
->>>>>>> 8923feb6
   }
 
   /**
@@ -200,11 +192,7 @@
     if (recoveryStats == null) {
       recoveryConsumers = consumerInvocations.isEmpty() ? null : new HashMap<String, Invocation>(
           consumerInvocations);
-<<<<<<< HEAD
-      recoveryStats = new RetryStats(config.getChannelRecoveryPolicy());
-=======
       recoveryStats = new RecurringStats(config.getChannelRecoveryPolicy());
->>>>>>> 8923feb6
       recoveryStats.incrementTime();
     } else if (recoveryStats.isPolicyExceeded()) {
       recoveryFailed(lastShutdownSignal);
@@ -314,11 +302,6 @@
       }
   }
 
-<<<<<<< HEAD
-  private void recoveryFailed(Exception e) {
-    log.error("Failed to recover {}", this, e);
-    recoveryDone();
-=======
   private void recoveryComplete() {
     recoveryStats = null;
     recoveryConsumers = null;
@@ -328,7 +311,6 @@
   private void recoveryFailed(Exception e) {
     log.error("Failed to recover {}", this, e);
     recoveryComplete();
->>>>>>> 8923feb6
     interruptWaiters();
     for (ChannelListener listener : config.getChannelListeners())
       try {
@@ -337,19 +319,8 @@
       }
   }
 
-<<<<<<< HEAD
-  private void recoveryDone() {
-    recoveryStats = null;
-    recoveryConsumers = null;
-    lastShutdownSignal = null;
-  }
-
-  private void recoverySucceeded() {
-    recoveryDone();
-=======
   private void recoverySucceeded() {
     recoveryComplete();
->>>>>>> 8923feb6
     circuit.close();
     for (ChannelListener listener : config.getChannelListeners())
       try {
